/***************************************************************************
 * ROM Properties Page shell extension. (libromdata)                       *
 * NintendoDS.hpp: Nintendo DS(i) ROM reader.                              *
 *                                                                         *
 * Copyright (c) 2016 by David Korth.                                      *
 *                                                                         *
 * This program is free software; you can redistribute it and/or modify it *
 * under the terms of the GNU General Public License as published by the   *
 * Free Software Foundation; either version 2 of the License, or (at your  *
 * option) any later version.                                              *
 *                                                                         *
 * This program is distributed in the hope that it will be useful, but     *
 * WITHOUT ANY WARRANTY; without even the implied warranty of              *
 * MERCHANTABILITY or FITNESS FOR A PARTICULAR PURPOSE.  See the           *
 * GNU General Public License for more details.                            *
 *                                                                         *
 * You should have received a copy of the GNU General Public License along *
 * with this program; if not, write to the Free Software Foundation, Inc., *
 * 51 Franklin Street, Fifth Floor, Boston, MA  02110-1301, USA.           *
 ***************************************************************************/

#include "NintendoDS.hpp"
#include "NintendoPublishers.hpp"
#include "nds_structs.h"

#include "common.h"
#include "byteswap.h"
#include "TextFuncs.hpp"
#include "file/IRpFile.hpp"

#include "img/rp_image.hpp"
#include "img/ImageDecoder.hpp"
#include "img/IconAnimData.hpp"

// C includes. (C++ namespace)
#include <cassert>
#include <cstring>
#include <cstddef>

// C++ includes.
#include <algorithm>
#include <vector>
using std::vector;

namespace LibRomData {

class NintendoDSPrivate
{
	public:
		explicit NintendoDSPrivate(NintendoDS *q);
		~NintendoDSPrivate();

	private:
		NintendoDSPrivate(const NintendoDSPrivate &other);
		NintendoDSPrivate &operator=(const NintendoDSPrivate &other);
	private:
		NintendoDS *const q;

	public:
		/** RomFields **/

		// Hardware type. (RFT_BITFIELD)
		enum NDS_HWType {
			DS_HW_DS	= (1 << 0),
			DS_HW_DSi	= (1 << 1),
		};
		static const rp_char *nds_hw_bitfield_names[];
		static const RomFields::BitfieldDesc nds_hw_bitfield;

		// DS region. (RFT_BITFIELD)
		enum NDS_Region {
			NDS_REGION_FREE		= (1 << 0),
			NDS_REGION_SKOREA	= (1 << 1),
			NDS_REGION_CHINA	= (1 << 2),
		};
		static const rp_char *const nds_region_bitfield_names[];
		static const RomFields::BitfieldDesc nds_region_bitfield;

		// DSi region. (RFT_BITFIELD)
		enum DSi_Region {
			DSi_REGION_JAPAN	= (1 << 0),
			DSi_REGION_USA		= (1 << 1),
			DSi_REGION_EUROPE	= (1 << 2),
			DSi_REGION_AUSTRALIA	= (1 << 3),
			DSi_REGION_CHINA	= (1 << 4),
			DSi_REGION_SKOREA	= (1 << 5),
		};
		static const rp_char *const dsi_region_bitfield_names[];
		static const RomFields::BitfieldDesc dsi_region_bitfield;

		// ROM fields.
		static const struct RomFields::Desc nds_fields[];

	public:
		// ROM header.
		NDS_RomHeader romHeader;

<<<<<<< HEAD
		// Animated icon data.
		// NOTE: Nintendo DSi icons can have custom sequences,
		// so the first frame isn't necessarily the first in
		// the sequence. Hence, we return a copy of the first
		// frame in the sequence for loadIcon().
		// This class owns all of the icons in here, so we
		// must delete all of them.
		IconAnimData *iconAnimData;

		// The rp_image* copy. (DO NOT DELETE THIS!)
		rp_image *icon_first_frame;
=======
		/**
		 * Nintendo DS ROM header.
		 * This matches the ROM header format exactly.
		 * Reference: http://problemkaputt.de/gbatek.htm#dscartridgeheader
		 * 
		 * All fields are little-endian.
		 * NOTE: Strings are NOT null-terminated!
		 */
		#pragma pack(1)
		#define NDS_RomHeader_SIZE 4096
		struct PACKED NDS_RomHeader {
			char title[12];
			union {
				char id6[6];	// Game code. (ID6)
				struct {
					char id4[4];		// Game code. (ID4)
					char company[2];	// Company code.
				};
			};

			// 0x12
			uint8_t unitcode;	// 00h == NDS, 02h == NDS+DSi, 03h == DSi only
			uint8_t enc_seed_select;
			uint8_t device_capacity;
			uint8_t reserved1[7];
			uint8_t reserved2_dsi;
			uint8_t nds_region;	// 0x00 == normal, 0x80 == China, 0x40 == Korea
			uint8_t rom_version;
			uint8_t autostart;

			// 0x20
			struct {
				uint32_t rom_offset;
				uint32_t entry_address;
				uint32_t ram_address;
				uint32_t size;
			} arm9;
			struct {
				uint32_t rom_offset;
				uint32_t entry_address;
				uint32_t ram_address;
				uint32_t size;
			} arm7;

			// 0x40
			uint32_t fnt_offset;	// File Name Table offset
			uint32_t fnt_size;	// File Name Table size
			uint32_t fat_offset;
			uint32_t fat_size;

			// 0x50
			uint32_t arm9_overlay_offset;
			uint32_t arm9_overlay_size;
			uint32_t arm7_overlay_offset;
			uint32_t arm7_overlay_size;

			// 0x60
			uint32_t cardControl13;	// Port 0x40001A4 setting for normal commands (usually 0x00586000)
			uint32_t cardControlBF;	// Port 0x40001A4 setting for KEY1 commands (usually 0x001808F8)

			// 0x68
			uint32_t icon_offset;
			uint16_t secure_area_checksum;		// CRC32 of 0x0020...0x7FFF
			uint16_t secure_area_delay;		// Delay, in 131 kHz units (0x051E=10ms, 0x0D7E=26ms)

			uint32_t arm9_auto_load_list_ram_address;
			uint32_t arm7_auto_load_list_ram_address;

			uint64_t secure_area_disable;

			// 0x80
			uint32_t total_used_rom_size;		// Excluding DSi area
			uint32_t rom_header_size;		// Usually 0x4000
			uint8_t reserved3[0x38];
			uint8_t nintendo_logo[0x9C];		// GBA-style Nintendo logo
			uint16_t nintendo_logo_checksum;	// CRC16 of nintendo_logo[] (always 0xCF56)
			uint16_t header_checksum;		// CRC16 of 0x0000...0x015D

			// 0x160
			struct {
				uint32_t rom_offset;
				uint32_t size;
				uint32_t ram_address;
			} debug;

			// 0x16C
			uint8_t reserved4[4];
			uint8_t reserved5[0x10];

			/** DSi-specific **/

			// 0x180 [memory settings] [TODO]
			uint32_t dsi_mbk[12];

			// 0x1B0
			uint32_t dsi_region;	// DSi region flags.

			// 0x1B4 [TODO]
			uint8_t dsi_reserved1[124];

			// 0x230
			uint32_t dsi_title_id;
			uint8_t dsi_filetype;		// TODO
			uint8_t dsi_reserved2[3];	// 0x00, 0x03, 0x00

			// 0x238
			uint32_t dsi_sd_public_sav_size;
			uint32_t dsi_sd_private_sav_size;

			// 0x240
			uint8_t dsi_reserved3[176];

			// 0x2F0
			uint8_t age_ratings[0x10];	// Age ratings. [TODO]

			// 0x300
			// TODO: More DSi header entries.
			// Reference: http://problemkaputt.de/gbatek.htm#dsicartridgeheader
			uint8_t dsi_reserved_end[3328];
		};
		#pragma pack()
>>>>>>> 067aab70

		/**
		 * Load the ROM image's icon.
		 * @return Icon, or nullptr on error.
		 */
<<<<<<< HEAD
		rp_image *loadIcon(void);
=======
		#define NDS_IconTitleData_SIZE 9152
		#pragma pack(1)
		struct PACKED NDS_IconTitleData {
			uint16_t version;		// known values: 0x0001, 0x0002, 0x0003, 0x0103
			uint16_t crc16[4];		// CRC16s for the four known versions.
			uint8_t reserved1[0x16];

			uint8_t icon_data[0x200];	// Icon data. (32x32, 4x4 tiles, 4-bit color)
			uint16_t icon_pal[0x10];	// Icon palette. (16-bit color; color 0 is transparent)

			// [0x240] Titles. (128 characters each; UTF-16)
			// Order: JP, EN, FR, DE, IT, ES, ZH (v0002), KR (v0003)
			char16_t title[8][128];

			// [0xA40] Reserved space, possibly for other titles.
			char reserved2[0x800];

			// [0x1240] DSi animated icons (v0103h)
			// Icons use the same format as DS icons.
			uint8_t dsi_icon_data[8][0x200];	// Icon data. (Up to 8 frames)
			uint16_t dsi_icon_pal[8][0x10];		// Icon palettes.
			uint16_t dsi_icon_seq[0x40];		// Icon animation sequence.
		};
		#pragma pack()

	public:
		// ROM header.
		// NOTE: Must be byteswapped on access.
		NDS_RomHeader romHeader;
>>>>>>> 067aab70
};

/** NintendoDSPrivate **/

// Hardware bitfield.
const rp_char *NintendoDSPrivate::nds_hw_bitfield_names[] = {
	_RP("Nintendo DS"), _RP("Nintendo DSi")
};

const RomFields::BitfieldDesc NintendoDSPrivate::nds_hw_bitfield = {
	ARRAY_SIZE(nds_hw_bitfield_names), 2, nds_hw_bitfield_names
};

// DS region bitfield.
const rp_char *const NintendoDSPrivate::nds_region_bitfield_names[] = {
	_RP("Region-Free"), _RP("South Korea"), _RP("China")
};

const RomFields::BitfieldDesc NintendoDSPrivate::nds_region_bitfield = {
	ARRAY_SIZE(nds_region_bitfield_names), 3, nds_region_bitfield_names
};

// DSi region bitfield.
const rp_char *const NintendoDSPrivate::dsi_region_bitfield_names[] = {
	_RP("Japan"), _RP("USA"), _RP("Europe"),
	_RP("Australia"), _RP("China"), _RP("South Korea")
};

const RomFields::BitfieldDesc NintendoDSPrivate::dsi_region_bitfield = {
	ARRAY_SIZE(dsi_region_bitfield_names), 3, dsi_region_bitfield_names
};

// ROM fields.
const struct RomFields::Desc NintendoDSPrivate::nds_fields[] = {
	// TODO: Banner?
	{_RP("Title"), RomFields::RFT_STRING, {nullptr}},
	{_RP("Game ID"), RomFields::RFT_STRING, {nullptr}},
	{_RP("Publisher"), RomFields::RFT_STRING, {nullptr}},
	{_RP("Revision"), RomFields::RFT_STRING, {nullptr}},
	{_RP("Hardware"), RomFields::RFT_BITFIELD, {&nds_hw_bitfield}},
	{_RP("DS Region"), RomFields::RFT_BITFIELD, {&nds_region_bitfield}},
	{_RP("DSi Region"), RomFields::RFT_BITFIELD, {&dsi_region_bitfield}},

	// TODO: Icon, full game title.
};

NintendoDSPrivate::NintendoDSPrivate(NintendoDS *q)
	: q(q)
	, iconAnimData(nullptr)
	, icon_first_frame(nullptr)
{ }

NintendoDSPrivate::~NintendoDSPrivate()
{
	if (iconAnimData) {
		// NOTE: Nintendo DSi icons can have custom sequences,
		// so the first frame isn't necessarily the first in
		// the sequence. Hence, we return a copy of the first
		// frame in the sequence for loadIcon().
		// This class owns all of the icons in here, so we
		// must delete all of them.
		for (int i = iconAnimData->count-1; i >= 0; i--) {
			delete iconAnimData->frames[i];
		}
		delete iconAnimData;
	}
}

/**
 * Load the ROM image's icon.
 * @return Icon, or nullptr on error.
 */
rp_image *NintendoDSPrivate::loadIcon(void)
{
	if (!q->m_file || !q->m_isValid) {
		// Can't load the icon.
		return nullptr;
	}

	if (iconAnimData) {
		// Icon has already been loaded.
		return icon_first_frame;
	}

	// Get the address of the icon/title information.
	const uint32_t icon_offset = le32_to_cpu(romHeader.icon_offset);

	// Read the icon data.
	// TODO: Also store titles?
	static_assert(sizeof(NDS_IconTitleData) == NDS_IconTitleData_SIZE,
		      "NDS_IconTitleData is not 9,152 bytes.");
	NDS_IconTitleData nds_icon_title;
	q->m_file->seek(icon_offset);
	size_t size = q->m_file->read(&nds_icon_title, sizeof(nds_icon_title));
	// Make sure we have up to the icon plus two titles.
	if (size < (offsetof(NDS_IconTitleData, title) + 0x200)) {
		// Error reading the icon data.
		return nullptr;
	}

	// Check if a DSi animated icon is present.
	// TODO: Some configuration option to return the standard
	// NDS icon for the standard icon instead of the first frame
	// of the animated DSi icon? (Except for DSiWare...)
	if (size < sizeof(NDS_IconTitleData) ||
	    le16_to_cpu(nds_icon_title.version) < NDS_ICON_VERSION_DSi ||
	    (le16_to_cpu(nds_icon_title.dsi_icon_seq[0]) & 0xFF) == 0)
	{
		// Either this isn't a DSi icon/title struct (pre-v0103),
		// or the animated icon sequence is invalid.

		// Convert the NDS icon to rp_image.
		return ImageDecoder::fromNDS_CI4(32, 32,
			nds_icon_title.icon_data, sizeof(nds_icon_title.icon_data),
			nds_icon_title.icon_pal,  sizeof(nds_icon_title.icon_pal));
	}

	// Load the icon data.
	// TODO: Only read the first frame unless specifically requested?
	this->iconAnimData = new IconAnimData();
	iconAnimData->count = 0;

	// Which bitmaps are used?
	bool bmp_used[IconAnimData::MAX_FRAMES];
	memset(bmp_used, 0, sizeof(bmp_used));

	// Parse the icon sequence.
	int seq_idx;
	for (seq_idx = 0; seq_idx < ARRAY_SIZE(nds_icon_title.dsi_icon_seq); seq_idx++) {
		const uint16_t seq = le16_to_cpu(nds_icon_title.dsi_icon_seq[seq_idx]);
		const int delay = (seq & 0xFF);
		if (delay == 0) {
			// End of sequence.
			break;
		}

		// Token format: (bits)
		// - 15:    V flip (1=yes, 0=no) [TODO]
		// - 14:    H flip (1=yes, 0=no) [TODO]
		// - 13-11: Palette index.
		// - 10-8:  Bitmap index.
		// - 7-0:   Frame duration. (units of 60 Hz)

		// NOTE: IconAnimData doesn't support arbitrary combinations
		// of palette and bitmap. As a workaround, we'll make each
		// combination a unique bitmap, which means we have a maximum
		// of 64 bitmaps.
		uint8_t bmp_pal_idx = ((seq >> 8) & 0x3F);
		bmp_used[bmp_pal_idx] = true;
		iconAnimData->seq_index[seq_idx] = bmp_pal_idx;
		iconAnimData->delays[seq_idx] = delay * 1000 / 60;
	}
	iconAnimData->seq_count = seq_idx;

	// Convert the required bitmaps.
	for (int i = 0; i < IconAnimData::MAX_FRAMES; i++) {
		if (bmp_used[i]) {
			iconAnimData->count = i + 1;

			const uint8_t bmp = (i & 7);
			const uint8_t pal = (i >> 3) & 7;
			iconAnimData->frames[i] = ImageDecoder::fromNDS_CI4(32, 32,
				nds_icon_title.dsi_icon_data[bmp],
				sizeof(nds_icon_title.dsi_icon_data[bmp]),
				nds_icon_title.dsi_icon_pal[pal],
				sizeof(nds_icon_title.dsi_icon_pal[pal]));
		}
	}

	// NOTE: We're not deleting iconAnimData even if we only have
	// a single icon because iconAnimData() will call loadIcon()
	// if iconAnimData is nullptr.

	// Return a copy of first frame.
	// TODO: rp_image assignment operator and copy constructor.
	const rp_image *src_img = iconAnimData->frames[iconAnimData->seq_index[0]];
	if (src_img) {
		icon_first_frame = new rp_image(32, 32, rp_image::FORMAT_CI8);

		// Copy the image data.
		// TODO: Image stride?
		assert(icon_first_frame->data_len() == src_img->data_len());
		const size_t data_len = std::min(icon_first_frame->data_len(), src_img->data_len());
		memcpy(icon_first_frame->bits(), src_img->bits(), data_len);

		// Copy the palette.
		assert(icon_first_frame->palette_len() > 0);
		assert(src_img->palette_len() > 0);
		assert(icon_first_frame->palette_len() == src_img->palette_len());
		const int palette_len = std::min(icon_first_frame->palette_len(), src_img->palette_len());
		if (palette_len > 0) {
			memcpy(icon_first_frame->palette(), src_img->palette(), palette_len);
		}
	}

	return icon_first_frame;
}

/**
 * Read a Nintendo DS ROM image.
 *
 * A ROM image must be opened by the caller. The file handle
 * will be dup()'d and must be kept open in order to load
 * data from the ROM image.
 *
 * To close the file, either delete this object or call close().
 *
 * NOTE: Check isValid() to determine if this is a valid ROM.
 *
 * @param file Open ROM image.
 */
NintendoDS::NintendoDS(IRpFile *file)
	: RomData(file, NintendoDSPrivate::nds_fields, ARRAY_SIZE(NintendoDSPrivate::nds_fields))
	, d(new NintendoDSPrivate(this))
{
	if (!m_file) {
		// Could not dup() the file handle.
		return;
	}

	// Read the ROM header.
	static_assert(sizeof(NDS_RomHeader) == NDS_RomHeader_SIZE,
		"NDS_RomHeader is not 4,096 bytes.");
	NDS_RomHeader header;
	m_file->rewind();
	size_t size = m_file->read(&header, sizeof(header));
	if (size != sizeof(header))
		return;

	// Check if this ROM image is supported.
	DetectInfo info;
	info.pHeader = reinterpret_cast<const uint8_t*>(&header);
	info.szHeader = sizeof(header);
	info.ext = nullptr;	// Not needed for NDS.
	info.szFile = 0;	// Not needed for NDS.
	m_isValid = (isRomSupported(&info) >= 0);

	if (m_isValid) {
		// Save the header for later.
		memcpy(&d->romHeader, &header, sizeof(d->romHeader));
	}
}

NintendoDS::~NintendoDS()
{
	delete d;
}

/**
 * Is a ROM image supported by this class?
 * @param info DetectInfo containing ROM detection information.
 * @return Class-specific system ID (>= 0) if supported; -1 if not.
 */
int NintendoDS::isRomSupported_static(const DetectInfo *info)
{
	if (!info || info->szHeader < sizeof(NDS_RomHeader)) {
		// Either no detection information was specified,
		// or the header is too small.
		return -1;
	}

	// TODO: Detect DS vs. DSi and return the system ID.

	// Check the first 16 bytes of the Nintendo logo.
	static const uint8_t nintendo_gba_logo[16] = {
		0x24, 0xFF, 0xAE, 0x51, 0x69, 0x9A, 0xA2, 0x21,
		0x3D, 0x84, 0x82, 0x0A, 0x84, 0xE4, 0x09, 0xAD
	};

	const NDS_RomHeader *romHeader =
		reinterpret_cast<const NDS_RomHeader*>(info->pHeader);
	if (!memcmp(romHeader->nintendo_logo, nintendo_gba_logo, sizeof(nintendo_gba_logo))) {
		// Nintendo logo is present at the correct location.
		// TODO: DS vs. DSi?
		return 0;
	}

	// Not supported.
	return -1;
}

/**
 * Is a ROM image supported by this object?
 * @param info DetectInfo containing ROM detection information.
 * @return Class-specific system ID (>= 0) if supported; -1 if not.
 */
int NintendoDS::isRomSupported(const DetectInfo *info) const
{
	return isRomSupported_static(info);
}

/**
 * Get the name of the system the loaded ROM is designed for.
 * @param type System name type. (See the SystemName enum.)
 * @return System name, or nullptr if type is invalid.
 */
const rp_char *NintendoDS::systemName(uint32_t type) const
{
	if (!m_isValid || !isSystemNameTypeValid(type))
		return nullptr;

	// NDS/DSi are mostly the same worldwide, except for China.
	static_assert(SYSNAME_TYPE_MASK == 3,
		"NintendoDS::systemName() array index optimization needs to be updated.");
	static_assert(SYSNAME_REGION_MASK == (1 << 2),
		"NintendoDS::systemName() array index optimization needs to be updated.");

	// Bits 0-1: Type. (short, long, abbreviation)
	// Bit 2: 0 for NDS, 1 for DSi-exclusive.
	// Bit 3: 0 for worldwide, 1 for China. (iQue DS)
	static const rp_char *const sysNames[16] = {
		// Nintendo (worldwide)
		_RP("Nintendo DS"), _RP("Nintendo DS"), _RP("NDS"), nullptr,
		_RP("Nintendo DSi"), _RP("Nintendo DSi"), _RP("DSi"), nullptr,

		// iQue (China)
		_RP("iQue DS"), _RP("iQue DS"), _RP("NDS"), nullptr,
		_RP("iQue DSi"), _RP("iQue DSi"), _RP("DSi"), nullptr
	};

	uint32_t idx = (type & SYSNAME_TYPE_MASK);
	if ((d->romHeader.unitcode & 0x03) == 0x03) {
		// DSi-exclusive game.
		idx |= (1 << 2);
		if ((type & SYSNAME_REGION_MASK) == SYSNAME_REGION_ROM_LOCAL) {
			if ((d->romHeader.dsi_region & NintendoDSPrivate::DSi_REGION_CHINA) ||
			    (d->romHeader.nds_region & 0x80))
			{
				// iQue DSi.
				idx |= (1 << 3);
			}
		}
	} else {
		// NDS-only and/or DSi-enhanced game.
		if ((type & SYSNAME_REGION_MASK) == SYSNAME_REGION_ROM_LOCAL) {
			if (d->romHeader.nds_region & 0x80) {
				// iQue DS.
				idx |= (1 << 3);
			}
		}
	}

	return sysNames[idx];
}

/**
 * Get a list of all supported file extensions.
 * This is to be used for file type registration;
 * subclasses don't explicitly check the extension.
 *
 * NOTE: The extensions include the leading dot,
 * e.g. ".bin" instead of "bin".
 *
 * NOTE 2: The strings in the std::vector should *not*
 * be freed by the caller.
 *
 * @return List of all supported file extensions.
 */
vector<const rp_char*> NintendoDS::supportedFileExtensions_static(void)
{
	vector<const rp_char*> ret;
	ret.reserve(1);
	ret.push_back(_RP(".nds"));
	return ret;
}

/**
 * Get a list of all supported file extensions.
 * This is to be used for file type registration;
 * subclasses don't explicitly check the extension.
 *
 * NOTE: The extensions include the leading dot,
 * e.g. ".bin" instead of "bin".
 *
 * NOTE 2: The strings in the std::vector should *not*
 * be freed by the caller.
 *
 * @return List of all supported file extensions.
 */
vector<const rp_char*> NintendoDS::supportedFileExtensions(void) const
{
	return supportedFileExtensions_static();
}

/**
 * Get a bitfield of image types this class can retrieve.
 * @return Bitfield of supported image types. (ImageTypesBF)
 */
uint32_t NintendoDS::supportedImageTypes_static(void)
{
	return IMGBF_INT_ICON;
}

/**
 * Get a bitfield of image types this class can retrieve.
 * @return Bitfield of supported image types. (ImageTypesBF)
 */
uint32_t NintendoDS::supportedImageTypes(void) const
{
	return supportedImageTypes_static();
}

/**
 * Load field data.
 * Called by RomData::fields() if the field data hasn't been loaded yet.
 * @return Number of fields read on success; negative POSIX error code on error.
 */
int NintendoDS::loadFieldData(void)
{
	if (m_fields->isDataLoaded()) {
		// Field data *has* been loaded...
		return 0;
	} else if (!m_file) {
		// File isn't open.
		return -EBADF;
	} else if (!m_isValid) {
		// ROM image isn't valid.
		return -EIO;
	}

	// Nintendo DS ROM header.
	const NDS_RomHeader *romHeader = &d->romHeader;

	// Game title.
	m_fields->addData_string(latin1_to_rp_string(romHeader->title, sizeof(romHeader->title)));

	// Game ID and publisher.
	m_fields->addData_string(latin1_to_rp_string(romHeader->id6, sizeof(romHeader->id6)));

	// Look up the publisher.
	const rp_char *publisher = NintendoPublishers::lookup(romHeader->company);
	m_fields->addData_string(publisher ? publisher : _RP("Unknown"));

	// ROM version.
	m_fields->addData_string_numeric(romHeader->rom_version, RomFields::FB_DEC, 2);

	// Hardware type.
	// NOTE: DS_HW_DS is inverted bit0; DS_HW_DSi is normal bit1.
	uint32_t hw_type = (romHeader->unitcode & NintendoDSPrivate::DS_HW_DS) ^ NintendoDSPrivate::DS_HW_DS;
	hw_type |= (romHeader->unitcode & NintendoDSPrivate::DS_HW_DSi);
	if (hw_type == 0) {
		// 0x01 is invalid. Assume DS.
		hw_type = NintendoDSPrivate::DS_HW_DS;
	}
	m_fields->addData_bitfield(hw_type);

	// TODO: Combine DS Region and DSi Region into one bitfield?

	// DS Region.
	uint32_t nds_region = 0;
	if (romHeader->nds_region & 0x80) {
		nds_region |= NintendoDSPrivate::NDS_REGION_CHINA;
	}
	if (romHeader->nds_region & 0x40) {
		nds_region |= NintendoDSPrivate::NDS_REGION_SKOREA;
	}
	if (nds_region == 0) {
		// No known region flags.
		// Note that the Sonic Colors demo has 0x02 here.
		nds_region = NintendoDSPrivate::NDS_REGION_FREE;
	}
	m_fields->addData_bitfield(nds_region);

	// DSi Region.
	// Maps directly to the header field.
	if (hw_type & NintendoDSPrivate::DS_HW_DSi) {
		m_fields->addData_bitfield(romHeader->dsi_region);
	} else {
		// No DSi region.
		m_fields->addData_invalid();
	}

	// Finished reading the field data.
	return (int)m_fields->count();
}

/**
 * Load an internal image.
 * Called by RomData::image() if the image data hasn't been loaded yet.
 * @param imageType Image type to load.
 * @return 0 on success; negative POSIX error code on error.
 */
int NintendoDS::loadInternalImage(ImageType imageType)
{
	assert(imageType >= IMG_INT_MIN && imageType <= IMG_INT_MAX);
	if (imageType < IMG_INT_MIN || imageType > IMG_INT_MAX) {
		// ImageType is out of range.
		return -ERANGE;
	}
	if (m_images[imageType]) {
		// Icon *has* been loaded...
		return 0;
	} else if (!m_file) {
		// File isn't open.
		return -EBADF;
	} else if (!m_isValid) {
		// ROM image isn't valid.
		return -EIO;
	}

	// Check for supported image types.
	if (imageType != IMG_INT_ICON) {
		// Only IMG_INT_ICON is supported by DS.
		return -ENOENT;
	}

	// Use nearest-neighbor scaling when resizing.
	m_imgpf[imageType] = IMGPF_RESCALE_NEAREST;
	m_images[imageType] = d->loadIcon();
	if (d->iconAnimData && d->iconAnimData->count > 1) {
		// Animated icon.
		m_imgpf[imageType] |= IMGPF_ICON_ANIMATED;
	}

	// TODO: -ENOENT if the file doesn't actually have an icon.
	return (m_images[imageType] != nullptr ? 0 : -EIO);
}

/**
 * Get the animated icon data.
 *
 * Check imgpf for IMGPF_ICON_ANIMATED first to see if this
 * object has an animated icon.
 *
 * @return Animated icon data, or nullptr if no animated icon is present.
 */
const IconAnimData *NintendoDS::iconAnimData(void) const
{
	if (!d->iconAnimData) {
		// Load the icon.
		if (!d->loadIcon()) {
			// Error loading the icon.
			return nullptr;
		}
		if (!d->iconAnimData) {
			// Still no icon...
			return nullptr;
		}
	}

	if (d->iconAnimData->count <= 1) {
		// Not an animated icon.
		return nullptr;
	}

	// Return the icon animation data.
	return d->iconAnimData;
}

}<|MERGE_RESOLUTION|>--- conflicted
+++ resolved
@@ -93,9 +93,9 @@
 
 	public:
 		// ROM header.
+		// NOTE: Must be byteswapped on access.
 		NDS_RomHeader romHeader;
 
-<<<<<<< HEAD
 		// Animated icon data.
 		// NOTE: Nintendo DSi icons can have custom sequences,
 		// so the first frame isn't necessarily the first in
@@ -107,167 +107,12 @@
 
 		// The rp_image* copy. (DO NOT DELETE THIS!)
 		rp_image *icon_first_frame;
-=======
-		/**
-		 * Nintendo DS ROM header.
-		 * This matches the ROM header format exactly.
-		 * Reference: http://problemkaputt.de/gbatek.htm#dscartridgeheader
-		 * 
-		 * All fields are little-endian.
-		 * NOTE: Strings are NOT null-terminated!
-		 */
-		#pragma pack(1)
-		#define NDS_RomHeader_SIZE 4096
-		struct PACKED NDS_RomHeader {
-			char title[12];
-			union {
-				char id6[6];	// Game code. (ID6)
-				struct {
-					char id4[4];		// Game code. (ID4)
-					char company[2];	// Company code.
-				};
-			};
-
-			// 0x12
-			uint8_t unitcode;	// 00h == NDS, 02h == NDS+DSi, 03h == DSi only
-			uint8_t enc_seed_select;
-			uint8_t device_capacity;
-			uint8_t reserved1[7];
-			uint8_t reserved2_dsi;
-			uint8_t nds_region;	// 0x00 == normal, 0x80 == China, 0x40 == Korea
-			uint8_t rom_version;
-			uint8_t autostart;
-
-			// 0x20
-			struct {
-				uint32_t rom_offset;
-				uint32_t entry_address;
-				uint32_t ram_address;
-				uint32_t size;
-			} arm9;
-			struct {
-				uint32_t rom_offset;
-				uint32_t entry_address;
-				uint32_t ram_address;
-				uint32_t size;
-			} arm7;
-
-			// 0x40
-			uint32_t fnt_offset;	// File Name Table offset
-			uint32_t fnt_size;	// File Name Table size
-			uint32_t fat_offset;
-			uint32_t fat_size;
-
-			// 0x50
-			uint32_t arm9_overlay_offset;
-			uint32_t arm9_overlay_size;
-			uint32_t arm7_overlay_offset;
-			uint32_t arm7_overlay_size;
-
-			// 0x60
-			uint32_t cardControl13;	// Port 0x40001A4 setting for normal commands (usually 0x00586000)
-			uint32_t cardControlBF;	// Port 0x40001A4 setting for KEY1 commands (usually 0x001808F8)
-
-			// 0x68
-			uint32_t icon_offset;
-			uint16_t secure_area_checksum;		// CRC32 of 0x0020...0x7FFF
-			uint16_t secure_area_delay;		// Delay, in 131 kHz units (0x051E=10ms, 0x0D7E=26ms)
-
-			uint32_t arm9_auto_load_list_ram_address;
-			uint32_t arm7_auto_load_list_ram_address;
-
-			uint64_t secure_area_disable;
-
-			// 0x80
-			uint32_t total_used_rom_size;		// Excluding DSi area
-			uint32_t rom_header_size;		// Usually 0x4000
-			uint8_t reserved3[0x38];
-			uint8_t nintendo_logo[0x9C];		// GBA-style Nintendo logo
-			uint16_t nintendo_logo_checksum;	// CRC16 of nintendo_logo[] (always 0xCF56)
-			uint16_t header_checksum;		// CRC16 of 0x0000...0x015D
-
-			// 0x160
-			struct {
-				uint32_t rom_offset;
-				uint32_t size;
-				uint32_t ram_address;
-			} debug;
-
-			// 0x16C
-			uint8_t reserved4[4];
-			uint8_t reserved5[0x10];
-
-			/** DSi-specific **/
-
-			// 0x180 [memory settings] [TODO]
-			uint32_t dsi_mbk[12];
-
-			// 0x1B0
-			uint32_t dsi_region;	// DSi region flags.
-
-			// 0x1B4 [TODO]
-			uint8_t dsi_reserved1[124];
-
-			// 0x230
-			uint32_t dsi_title_id;
-			uint8_t dsi_filetype;		// TODO
-			uint8_t dsi_reserved2[3];	// 0x00, 0x03, 0x00
-
-			// 0x238
-			uint32_t dsi_sd_public_sav_size;
-			uint32_t dsi_sd_private_sav_size;
-
-			// 0x240
-			uint8_t dsi_reserved3[176];
-
-			// 0x2F0
-			uint8_t age_ratings[0x10];	// Age ratings. [TODO]
-
-			// 0x300
-			// TODO: More DSi header entries.
-			// Reference: http://problemkaputt.de/gbatek.htm#dsicartridgeheader
-			uint8_t dsi_reserved_end[3328];
-		};
-		#pragma pack()
->>>>>>> 067aab70
 
 		/**
 		 * Load the ROM image's icon.
 		 * @return Icon, or nullptr on error.
 		 */
-<<<<<<< HEAD
 		rp_image *loadIcon(void);
-=======
-		#define NDS_IconTitleData_SIZE 9152
-		#pragma pack(1)
-		struct PACKED NDS_IconTitleData {
-			uint16_t version;		// known values: 0x0001, 0x0002, 0x0003, 0x0103
-			uint16_t crc16[4];		// CRC16s for the four known versions.
-			uint8_t reserved1[0x16];
-
-			uint8_t icon_data[0x200];	// Icon data. (32x32, 4x4 tiles, 4-bit color)
-			uint16_t icon_pal[0x10];	// Icon palette. (16-bit color; color 0 is transparent)
-
-			// [0x240] Titles. (128 characters each; UTF-16)
-			// Order: JP, EN, FR, DE, IT, ES, ZH (v0002), KR (v0003)
-			char16_t title[8][128];
-
-			// [0xA40] Reserved space, possibly for other titles.
-			char reserved2[0x800];
-
-			// [0x1240] DSi animated icons (v0103h)
-			// Icons use the same format as DS icons.
-			uint8_t dsi_icon_data[8][0x200];	// Icon data. (Up to 8 frames)
-			uint16_t dsi_icon_pal[8][0x10];		// Icon palettes.
-			uint16_t dsi_icon_seq[0x40];		// Icon animation sequence.
-		};
-		#pragma pack()
-
-	public:
-		// ROM header.
-		// NOTE: Must be byteswapped on access.
-		NDS_RomHeader romHeader;
->>>>>>> 067aab70
 };
 
 /** NintendoDSPrivate **/
