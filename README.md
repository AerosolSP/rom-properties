--- conflicted
+++ resolved
@@ -141,10 +141,7 @@
 * Nintendo amiibo: Plain binary (\*.bin, \*.nfc, \*.nfp)
 * Nintendo Entertainment System: iNES dumps (\*.nes), FDS dumps (\*.fds, \*.qd),
   3DS Virtual Console dumps (\*.tds)
-<<<<<<< HEAD
-=======
 * Windows/DOS: Executables (\*.exe, \*.dll, others)
->>>>>>> c159bd00
 
 ## External Media Downloads
 
